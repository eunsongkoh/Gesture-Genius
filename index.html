<!DOCTYPE html>
<html>

<head>
    <meta charset="utf-8">
    <title>Gesture Genius: ASL AI Recognition</title>
    <link rel="stylesheet" href="style.css">
    <link rel="preconnect" href="https://fonts.googleapis.com">
    <link rel="preconnect" href="https://fonts.gstatic.com" crossorigin>
    <link href="https://fonts.googleapis.com/css2?family=Oswald:wght@500&display=swap" rel="stylesheet">
</head>

<body>
    <div class="fade-in">
        <div class="logo">
<<<<<<< HEAD
            <div>
                <img id="actual-logo" src="assets/logoshadow.png" alt="Logo" width="50%" height="auto"></img>
                <p id="tagline">A Hack The North 2023 Project</p>
                <button id="get-started-now" onclick="scrollToBottom()">
                    Get Started Now!
                </button>
            </div>
=======
            <img src="assets/logoshadow.png" alt="Logo" width="50%" height="auto"></img>
            <h2>a hack the north 2023 project </h2>
>>>>>>> 70198956
        </div>
        <div class="desc">
            <h2 style="font-style: italic;">signing made simple, speech made possible</h2>
            <h3>an accessible approach to communication</h3>
        </div>
    </div>
    <div>
        <button type="button" onclick="start()" id="start">Start</button>
        <button type="button" onclick="stop()" style="display: none;" id="stop">Stop</button>
        <div class="fade-in">
            <div id="webcam-container">
                <canvas id="placeholder-canvas" width="400" height="400"></canvas>
                <div id="loading-container" style="display: none; z-index: 1;">
                    <p>LOADING MODEL...</p>
                </div>
            </div>
        </div>
        <div id="label-container" style="z-index: 1;"></div>
    </div>


    <script src="https://cdn.jsdelivr.net/npm/@tensorflow/tfjs@latest/dist/tf.min.js"></script>
    <script
        src="https://cdn.jsdelivr.net/npm/@teachablemachine/image@latest/dist/teachablemachine-image.min.js"></script>
    <!-- <script src="apiGoogle.js"></script> -->
    <script type="text/javascript">
        // More API functions here:
        // https://github.com/googlecreativelab/teachablemachine-community/tree/master/libraries/image

        // the link to your model provided by Teachable Machine export panel
        const URL = "./model/";
        const sideLength = 400;
        let isStop = true;
        let isInitiated = false;

        let model, webcam, labelContainer, maxPredictions;
        const stop = () => {
            isStop = true;
            if (webcam) {
                webcam.stop();
            }
            document.getElementById('stop').style.display = 'none';
            document.getElementById('start').style.display = 'inline-block';
        }

        async function start() {
            document.getElementById('loading-container').style.display = 'block';
            isStop = false;
            document.getElementById('start').style.display = 'none';
            document.getElementById('stop').style.display = 'inline-block';
            if (!isInitiated) {
                console.log(isInitiated)
                await init();
                isInitiated = true;
            }

            await webcam.play();
            window.requestAnimationFrame(loop);
        }


        // Load the image model and setup the webcam
        async function init() {
            const modelURL = URL + "model.json";
            const metadataURL = URL + "metadata.json";

            // load the model and metadata
            // Refer to tmImage.loadFromFiles() in the API to support files from a file picker
            // or files from your local hard drive
            // Note: the pose library adds "tmImage" object to your window (window.tmImage)
            model = await tmImage.load(modelURL, metadataURL);
            maxPredictions = model.getTotalClasses();

            // Convenience function to setup a webcam
            const flip = true; // whether to flip the webcam
            webcam = new tmImage.Webcam(sideLength, sideLength, flip); // width, height, flip
            await webcam.setup(); // request access to the webcam
            // done loading
            document.getElementById('loading-container').style.display = 'none';

            // hide placeholder canvas
            document.getElementById("placeholder-canvas").style.display = "none";

            // append elements to the DOM
            document.getElementById("webcam-container").appendChild(webcam.canvas);
            labelContainer = document.getElementById("label-container");
            for (let i = 0; i < maxPredictions; i++) { // and class labels
                labelContainer.appendChild(document.createElement("div"));
            }
        }

        async function loop() {
            webcam.update();
            setTimeout(async () => {
                if (!isStop)
                    await predict();
            }, 500);
            window.requestAnimationFrame(loop);
        }

        // run the webcam image through the image model
        async function predict() {
            const predictions = await model.predict(webcam.canvas);
            const sortedPredictions = predictions.sort((a, b) => b.probability - a.probability);
            const top5Predictions = sortedPredictions.slice(0, 5);

            for (let i = 0; i < top5Predictions.length; i++) {
                const classPrediction =
                    top5Predictions[i].className.toUpperCase() + ": " + top5Predictions[i].probability.toFixed(2);
                labelContainer.childNodes[i].innerHTML = classPrediction;
                let text = top5Predictions[0].className;
                // performTextToSpeech(text);

            }
        }

        function scrollToBottom() {
            window.scrollTo({
                top: document.body.scrollHeight,
                behavior: 'smooth'
            });
        }


    </script>
</body>

</html><|MERGE_RESOLUTION|>--- conflicted
+++ resolved
@@ -13,7 +13,6 @@
 <body>
     <div class="fade-in">
         <div class="logo">
-<<<<<<< HEAD
             <div>
                 <img id="actual-logo" src="assets/logoshadow.png" alt="Logo" width="50%" height="auto"></img>
                 <p id="tagline">A Hack The North 2023 Project</p>
@@ -21,10 +20,6 @@
                     Get Started Now!
                 </button>
             </div>
-=======
-            <img src="assets/logoshadow.png" alt="Logo" width="50%" height="auto"></img>
-            <h2>a hack the north 2023 project </h2>
->>>>>>> 70198956
         </div>
         <div class="desc">
             <h2 style="font-style: italic;">signing made simple, speech made possible</h2>
